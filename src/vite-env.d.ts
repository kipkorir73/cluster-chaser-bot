<<<<<<< HEAD
/// <reference types="vite/client" />
=======
/* Minimal Vite client env types to enable import.meta.env usage */

declare module 'rollup/parseAst' {
  export interface AcornNode {
    type: string;
    start: number;
    end: number;
    [key: string]: any;
  }
}

interface ImportMetaEnv {
  readonly VITE_DERIV_API_TOKEN?: string;
}

interface ImportMeta {
  readonly env: ImportMetaEnv;
}

// Static asset modules (for ESLint/TS awareness in imports)
declare module '*.jpg' {
  const src: string;
  export default src;
}
declare module '*.jpeg' {
  const src: string;
  export default src;
}
declare module '*.png' {
  const src: string;
  export default src;
}
declare module '*.webp' {
  const src: string;
  export default src;
}
declare module '*.svg' {
  const src: string;
  export default src;
}
>>>>>>> 211320e5
<|MERGE_RESOLUTION|>--- conflicted
+++ resolved
@@ -1,6 +1,3 @@
-<<<<<<< HEAD
-/// <reference types="vite/client" />
-=======
 /* Minimal Vite client env types to enable import.meta.env usage */
 
 declare module 'rollup/parseAst' {
@@ -41,4 +38,3 @@
   const src: string;
   export default src;
 }
->>>>>>> 211320e5
