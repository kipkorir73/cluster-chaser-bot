<<<<<<< HEAD
/* Minimal Vite client env types to enable import.meta.env usage */

declare module 'rollup/parseAst' {
  export interface AcornNode {
    type: string;
    start: number;
    end: number;
    [key: string]: any;
  }
}

interface ImportMetaEnv {
  readonly VITE_DERIV_API_TOKEN?: string;
}

interface ImportMeta {
  readonly env: ImportMetaEnv;
}

// Static asset modules (for ESLint/TS awareness in imports)
declare module '*.jpg' {
  const src: string;
  export default src;
}
declare module '*.jpeg' {
  const src: string;
  export default src;
}
declare module '*.png' {
  const src: string;
  export default src;
}
declare module '*.webp' {
  const src: string;
  export default src;
}
declare module '*.svg' {
  const src: string;
  export default src;
}
=======
/// <reference types="vite/client" />
>>>>>>> 8819a847
<|MERGE_RESOLUTION|>--- conflicted
+++ resolved
@@ -1,14 +1,4 @@
-<<<<<<< HEAD
-/* Minimal Vite client env types to enable import.meta.env usage */
-
-declare module 'rollup/parseAst' {
-  export interface AcornNode {
-    type: string;
-    start: number;
-    end: number;
-    [key: string]: any;
-  }
-}
+/// <reference types="vite/client" />
 
 interface ImportMetaEnv {
   readonly VITE_DERIV_API_TOKEN?: string;
@@ -38,7 +28,4 @@
 declare module '*.svg' {
   const src: string;
   export default src;
-}
-=======
-/// <reference types="vite/client" />
->>>>>>> 8819a847
+}