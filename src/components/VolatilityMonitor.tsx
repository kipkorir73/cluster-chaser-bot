--- conflicted
+++ resolved
@@ -305,20 +305,6 @@
     addAlert('Attempting to connect...', 'info');
 
     try {
-<<<<<<< HEAD
-      // Use API token from settings or localStorage, or default demo token
-      let token = connectionSettings.apiToken || localStorage.getItem('deriv_api_token') || '';
-      
-      if (!token) {
-        // Connect without auth token for demo/public data
-        addAlert('Connecting with demo account (no API token)...', 'info');
-      } else {
-        // Save token to localStorage for future use
-        localStorage.setItem('deriv_api_token', token);
-        setApiToken(token);
-        addAlert('Connecting with API token...', 'info');
-      }
-=======
       addAlert('Resolving API token...', 'info');
       let resolvedToken: string | undefined;
 
@@ -348,7 +334,6 @@
         ? `${'*'.repeat(resolvedToken.length - 4)}${resolvedToken.slice(-4)}` 
         : '****';
       addAlert(`Token resolved from ${tokenSource}. Using: ${masked}`, 'info');
->>>>>>> 211320e5
 
       addAlert('Connecting to Deriv WebSocket...', 'info');
       const wsUrl = `wss://ws.derivws.com/websockets/v3?app_id=${connectionSettings.appId}`;
