import React, { useState, useEffect, useCallback, useRef } from 'react';
import { useToast } from '@/hooks/use-toast';
import { ConnectionControls } from './ConnectionControls';
import { VolatilityCard } from './VolatilityCard';
import { StatisticsPanel } from './StatisticsPanel';
import { AlertsLog } from './AlertsLog';
import { Card } from '@/components/ui/card';
import { AutoTradeManager } from './AutoTradeManager';
import dashboardHero from '../assets/dashboard-hero.jpg';

// Interfaces remain the same
interface VolatilityData {
  digits: number[];
  patternTracking: Record<number, PatternTracking>;
  clusterVisualization: ClusterVisualization[];
  lastTick: number | null;
}

interface PatternTracking {
  currentClusters: number;
  isActive: boolean;
  lastClusterEnd: number;
  expectedNextCluster: boolean;
  waitingForSingle: boolean;
}

interface ClusterVisualization {
  digit: number;
  clusterSize: number;
}

interface AlertItem {
  id: string;
  message: string;
  timestamp: Date;
  type: 'info' | 'warning' | 'success' | 'error';
}

interface ConnectionSettings {
  appId: string;
  alertThreshold: number;
  autoTrade: boolean;
  selectedVolatility: string;
  apiToken: string;
}

interface TickData {
  symbol: string;
  quote: number;
  epoch: number;
}

export function VolatilityMonitor() {
  const { toast } = useToast();
  const socketRef = useRef<WebSocket | null>(null);
  const reconnectTimeoutRef = useRef<NodeJS.Timeout | null>(null);
  const activeSubscriptions = useRef<Set<string>>(new Set());

  const [isConnected, setIsConnected] = useState(false);
  const [connectionSettings, setConnectionSettings] = useState<ConnectionSettings>({
    appId: '1089',
    alertThreshold: 5,
    autoTrade: false,
    selectedVolatility: 'R_25',
    apiToken: ''
  });
  
  const [volatilityIndices, setVolatilityIndices] = useState<string[]>([]);
  const symbolPipSizesRef = useRef<Record<string, number>>({});

  const [volatilityData, setVolatilityData] = useState<Record<string, VolatilityData>>({});
  const volatilityDataRef = useRef<Record<string, VolatilityData>>({});

  const [statistics, setStatistics] = useState<Record<number, number>>({ 2: 0, 3: 0, 4: 0, 5: 0, 6: 0 });
  const [alerts, setAlerts] = useState<AlertItem[]>([
    {
      id: '1',
      message: 'System ready. Please connect.',
      timestamp: new Date(),
      type: 'info'
    }
  ]);
  
  const [reconnectDelay, setReconnectDelay] = useState(1000);
  const [autoTradeSettings, setAutoTradeSettings] = useState({
    enabled: true,
    tradeAmount: 1,
    tradeDuration: 1,
    minClusterSize: 5
  });

  const [soundSettings, setSoundSettings] = useState({
    enabled: true
  });

  const [paperSettings, setPaperSettings] = useState({
    enabled: true
  });

  const [apiToken, setApiToken] = useState<string>('');

  useEffect(() => {
    volatilityDataRef.current = volatilityData;
  }, [volatilityData]);

  useEffect(() => {
    const initialData: Record<string, VolatilityData> = {};
    volatilityIndices.forEach(vol => {
      const patternTracking: Record<number, PatternTracking> = {};
      for (let digit = 0; digit <= 9; digit++) {
        patternTracking[digit] = {
          currentClusters: 0,
          isActive: false,
          lastClusterEnd: -1,
          expectedNextCluster: false,
          waitingForSingle: false
        };
      }
      
      initialData[vol] = {
        digits: [],
        patternTracking,
        clusterVisualization: [],
        lastTick: null
      };
    });
    setVolatilityData(initialData);
  }, [volatilityIndices]);

  useEffect(() => {
    try {
      const savedSettings = localStorage.getItem('volatilityMonitorSettings');
      if (savedSettings) {
        const parsed = JSON.parse(savedSettings);
        const validatedSettings = {
          appId: typeof parsed.appId === 'string' ? parsed.appId : '1089',
          alertThreshold: typeof parsed.alertThreshold === 'number' && !isNaN(parsed.alertThreshold) ? parsed.alertThreshold : 5,
          autoTrade: typeof parsed.autoTrade === 'boolean' ? parsed.autoTrade : false,
          selectedVolatility: typeof parsed.selectedVolatility === 'string' ? parsed.selectedVolatility : 'R_25'
        };
        setConnectionSettings(prev => ({ ...prev, ...validatedSettings }));
      }
    } catch (error) {
      console.error('Error loading settings:', error);
    }
  }, []);

  const saveSettings = useCallback((newSettings: Partial<ConnectionSettings>) => {
    const updated = { ...connectionSettings, ...newSettings };
    setConnectionSettings(updated);
    try {
      localStorage.setItem('volatilityMonitorSettings', JSON.stringify(updated));
    } catch (error) {
      console.error('Error saving settings:', error);
    }
  }, [connectionSettings]);

  const addAlert = useCallback((message: string, type: AlertItem['type'] = 'info') => {
    const newAlert: AlertItem = {
      id: Date.now().toString(),
      message,
      timestamp: new Date(),
      type
    };
    setAlerts(prev => [newAlert, ...prev.slice(0, 19)]); // Increased log size
  }, []);

  const autoTradeManager = AutoTradeManager({
    isConnected,
    token: apiToken,
    socketRef,
    onTradeExecuted: (trade) => {
      addAlert(`Trade executed: ${trade.symbol} - ${trade.contract_type}`, 'success');
    },
    onAddAlert: addAlert,
    volatilityIndices: volatilityIndices,
    paperTrading: paperSettings.enabled
  });

  const resetStatistics = useCallback(() => {
    setStatistics({ 2: 0, 3: 0, 4: 0, 5: 0, 6: 0 });
    addAlert('Statistics reset', 'info');
    toast({ title: "Statistics Reset", description: "All pattern statistics have been cleared" });
  }, [addAlert, toast]);

  const analyzePatterns = useCallback((symbolData: VolatilityData, symbol: string) => {
    const digits = symbolData.digits;
    if (!digits || digits.length === 0) return;

    const minCluster = autoTradeSettings.minClusterSize;

    for (let target = 0; target <= 9; target++) {
      const tracking = symbolData.patternTracking[target] || {
        currentClusters: 0,
        isActive: false,
        lastClusterEnd: -1,
        expectedNextCluster: false,
        waitingForSingle: false
      };

      // Count clusters of the target digit and the end index of the last cluster
      let clusters = 0;
      let lastClusterEnd = -1;
      for (let i = 0; i < digits.length; i++) {
        if (digits[i] === target && (i === 0 || digits[i - 1] !== target)) {
          let j = i;
          while (j + 1 < digits.length && digits[j + 1] === target) j++;
          clusters++;
          lastClusterEnd = j;
          i = j;
        }
      }

      tracking.currentClusters = clusters;
      tracking.lastClusterEnd = lastClusterEnd;
      tracking.isActive = clusters >= 1;

      // If we reached threshold, look for a single isolated target after last cluster end
      if (clusters >= minCluster) {
        const lastIndex = digits.length - 1;
        if (lastIndex > lastClusterEnd && digits[lastIndex] === target && !tracking.waitingForSingle) {
          const isIsolated = (lastIndex === 0 || digits[lastIndex - 1] !== target) &&
                            (lastIndex === digits.length - 1 || digits[lastIndex + 1] !== target);
          if (isIsolated && autoTradeSettings.enabled) {
            addAlert(`Signal: ${symbol} digit ${target} differs after cluster x${clusters}. Placing trades...`, 'warning');
            autoTradeManager.executeDigitDiffersTradeForAllVolatilities(target, autoTradeSettings.tradeAmount, autoTradeSettings.tradeDuration);
            tracking.waitingForSingle = true;
          }
        }
      }

      // Reset waiting flag once the digit changes again
      if (digits[digits.length - 1] !== target) {
        tracking.waitingForSingle = false;
      }

      symbolData.patternTracking[target] = tracking;
    }
  }, []);

  const processTick = useCallback((tick: TickData) => {
    const { symbol, quote } = tick;
    const pipSize = symbolPipSizesRef.current[symbol];
    if (quote == null || pipSize === undefined) return;

    const quoteStr = quote.toFixed(pipSize);
    const lastDigit = parseInt(quoteStr.slice(-1), 10);
    if (isNaN(lastDigit)) return;

    setVolatilityData(prev => {
      const updated = { ...prev };
      const symbolData = { ...(updated[symbol] || { digits: [], patternTracking: {}, clusterVisualization: [], lastTick: null }) };

      symbolData.lastTick = quote;
      symbolData.digits = [...symbolData.digits, lastDigit].slice(-40);

      analyzePatterns(symbolData, symbol);
      updated[symbol] = symbolData;
      return updated;
    });
  }, [analyzePatterns]);

  const connect = useCallback(async () => {
    if (reconnectTimeoutRef.current) clearTimeout(reconnectTimeoutRef.current);
    addAlert('Attempting to connect...', 'info');

    try {
<<<<<<< HEAD
      addAlert('Resolving API token...', 'info');
      let resolvedToken: string | undefined;

      let tokenSource: 'function' | 'env' | 'unknown' = 'unknown';

      try {
        const response = await fetch('/api/token');
        if (response.ok) {
          const body = await response.json();
          if (body && typeof body.token === 'string' && body.token.length > 0) {
            resolvedToken = body.token;
            tokenSource = 'env';
          }
        } else {
          throw new Error(`Token endpoint failed: ${response.status}`);
        }
      } catch (e) {
        addAlert('Token fetch failed. Ensure DERIV_API_TOKEN is set on backend.', 'error');
      }

      if (!resolvedToken) {
        throw new Error('API token not found. Set DERIV_API_TOKEN in backend .env.');
      }

      setApiToken(resolvedToken);
      const masked = resolvedToken.length > 8 
        ? `${'*'.repeat(resolvedToken.length - 4)}${resolvedToken.slice(-4)}` 
        : '****';
      addAlert(`Token resolved from ${tokenSource}. Using: ${masked}`, 'info');
=======
      // Use API token from settings or localStorage, or default demo token
      let token = connectionSettings.apiToken || localStorage.getItem('deriv_api_token') || '';
      
      if (!token) {
        // Connect without auth token for demo/public data
        addAlert('Connecting with demo account (no API token)...', 'info');
      } else {
        // Save token to localStorage for future use
        localStorage.setItem('deriv_api_token', token);
        setApiToken(token);
        addAlert('Connecting with API token...', 'info');
      }
>>>>>>> 8819a847

      addAlert('Connecting to Deriv WebSocket...', 'info');
      const wsUrl = `wss://ws.derivws.com/websockets/v3?app_id=${connectionSettings.appId}`;
      socketRef.current = new WebSocket(wsUrl);

      socketRef.current.onopen = () => {
        addAlert('WebSocket open. Authenticating...', 'info');
        socketRef.current.send(JSON.stringify({ authorize: resolvedToken }));
      };

      socketRef.current.onmessage = (event) => {
        const data = JSON.parse(event.data);

        if (data.error) {
          addAlert(`API Error: ${data.error.message}`, 'error');
          return;
        }

        if (data.msg_type === 'authorize') {
          if (data.error) {
            addAlert(`Authorization failed: ${data.error.message}`, 'error');
            return;
          }
          addAlert('Authorization successful. Fetching active symbols...', 'success');
          setIsConnected(true);
          if (socketRef.current?.readyState === WebSocket.OPEN) {
            socketRef.current.send(JSON.stringify({ active_symbols: 'full', product_type: 'basic' }));
          }
        } else if (data.msg_type === 'active_symbols') {
          const allSymbols = data.active_symbols || [];
          addAlert(`Received ${allSymbols.length} symbols.`, 'info');

          const indicesInfo = allSymbols
            .filter(symbol => symbol.market === 'synthetic_index' && symbol.symbol.startsWith('R_'))
            .map(symbol => ({ symbol: symbol.symbol, pip_size: symbol.pip }));

          addAlert(`Found ${indicesInfo.length} Volatility indices.`, 'info');

          if (indicesInfo.length === 0) {
            addAlert('No volatility indices (R_ symbols) found. Check account permissions.', 'error');
            return;
          }

          const validIndices = indicesInfo.filter(info => typeof info.pip_size === 'number');
          addAlert(`${validIndices.length} indices have valid pip size. Subscribing...`, 'info');

          const indices = validIndices.map(info => info.symbol);
          setVolatilityIndices(indices);

          symbolPipSizesRef.current = validIndices.reduce((acc, info) => {
            acc[info.symbol] = info.pip_size;
            return acc;
          }, {});

          indices.forEach((vol, index) => {
            setTimeout(() => {
              if (socketRef.current?.readyState === WebSocket.OPEN) {
                socketRef.current.send(JSON.stringify({ ticks: vol, subscribe: 1 }));
              }
            }, index * 100);
          });
        } else if (data.msg_type === 'tick') {
          processTick(data.tick);
        }
      };

      socketRef.current.onclose = () => {
        setIsConnected(false);
        addAlert('WebSocket connection closed. Reconnecting...', 'warning');
        reconnectTimeoutRef.current = setTimeout(connect, reconnectDelay);
      };

      socketRef.current.onerror = (error) => {
        addAlert('WebSocket error.', 'error');
        console.error('WebSocket error:', error);
      };

    } catch (error) {
      addAlert(`Connection failed: ${error.message}`, 'error');
    }
  }, [connectionSettings.appId, reconnectDelay, addAlert, processTick]);

  const disconnect = useCallback(() => {
    if (reconnectTimeoutRef.current) clearTimeout(reconnectTimeoutRef.current);
    if (socketRef.current) {
      socketRef.current.close();
      socketRef.current = null;
    }
    setIsConnected(false);
    setVolatilityIndices([]);
    addAlert('Disconnected manually.', 'info');
  }, [addAlert]);

  useEffect(() => {
    return () => {
      if (socketRef.current) socketRef.current.close();
      if (reconnectTimeoutRef.current) clearTimeout(reconnectTimeoutRef.current);
    };
  }, []);

  return (
    <div className="min-h-screen bg-gradient-to-br from-background via-background to-muted/20">
      <div className="container mx-auto p-4 space-y-6">
        <Card 
          className="relative p-6 bg-gradient-primary text-primary-foreground border-0 shadow-glow overflow-hidden"
          style={{
            backgroundImage: `linear-gradient(135deg, rgba(220, 38, 127, 0.9), rgba(147, 51, 234, 0.9)), url(${dashboardHero})`,
            backgroundSize: 'cover',
            backgroundPosition: 'center',
            backgroundBlendMode: 'overlay'
          }}
        >
          <div className="text-center">
            <h1 className="text-4xl font-bold mb-2 flex items-center justify-center gap-3">
              🎯 Deriv Volatility Monitor
            </h1>
            <p className="text-lg opacity-90">
              Real-time pattern detection and automated trading for Deriv
            </p>
          </div>
        </Card>

        <ConnectionControls
          settings={connectionSettings}
          onSettingsChange={saveSettings}
          isConnected={isConnected}
          onConnect={connect}
          onDisconnect={disconnect}
          onResetStats={resetStatistics}
          autoTradeSettings={autoTradeSettings}
          onAutoTradeSettingsChange={(partial) => setAutoTradeSettings(prev => ({ ...prev, ...partial }))}
          soundSettings={soundSettings}
          onSoundSettingsChange={(partial) => setSoundSettings(prev => ({ ...prev, ...partial }))}
          paperSettings={paperSettings}
          onPaperSettingsChange={(partial) => setPaperSettings(prev => ({ ...prev, ...partial }))}
        />

        <div className="grid grid-cols-1 xl:grid-cols-4 gap-6">
          <div className="xl:col-span-3 space-y-4">
            {volatilityIndices.length > 0 ? (
              volatilityIndices.map(vol => (
                <VolatilityCard
                  key={vol}
                  symbol={vol}
                  data={volatilityData[vol]}
                  isSelected={vol === connectionSettings.selectedVolatility}
                />
              ))
            ) : (
              <Card className="p-6 text-center text-muted-foreground">
                {isConnected ? 'Waiting for symbol data...' : 'Disconnected. Please connect.'}
              </Card>
            )}
          </div>

          <div className="space-y-4">
            <StatisticsPanel statistics={statistics} />
            <AlertsLog alerts={alerts} />
          </div>
        </div>
      </div>
    </div>
  );
}<|MERGE_RESOLUTION|>--- conflicted
+++ resolved
@@ -236,7 +236,7 @@
 
       symbolData.patternTracking[target] = tracking;
     }
-  }, []);
+  }, [autoTradeSettings.enabled, autoTradeSettings.minClusterSize, autoTradeSettings.tradeAmount, autoTradeSettings.tradeDuration, addAlert, autoTradeManager]);
 
   const processTick = useCallback((tick: TickData) => {
     const { symbol, quote } = tick;
@@ -260,63 +260,65 @@
     });
   }, [analyzePatterns]);
 
+  // ✅ Fixed connect function
   const connect = useCallback(async () => {
     if (reconnectTimeoutRef.current) clearTimeout(reconnectTimeoutRef.current);
     addAlert('Attempting to connect...', 'info');
 
     try {
-<<<<<<< HEAD
-      addAlert('Resolving API token...', 'info');
       let resolvedToken: string | undefined;
-
-      let tokenSource: 'function' | 'env' | 'unknown' = 'unknown';
-
+      let tokenSource: string = 'unknown';
+
+      // 1. Try backend-provided token
       try {
         const response = await fetch('/api/token');
         if (response.ok) {
           const body = await response.json();
           if (body && typeof body.token === 'string' && body.token.length > 0) {
             resolvedToken = body.token;
-            tokenSource = 'env';
+            tokenSource = 'backend';
           }
-        } else {
-          throw new Error(`Token endpoint failed: ${response.status}`);
-        }
-      } catch (e) {
-        addAlert('Token fetch failed. Ensure DERIV_API_TOKEN is set on backend.', 'error');
-      }
-
+        }
+      } catch {
+        addAlert('No backend token found. Falling back...', 'warning');
+      }
+
+      // 2. Try user-provided / localStorage token
       if (!resolvedToken) {
-        throw new Error('API token not found. Set DERIV_API_TOKEN in backend .env.');
-      }
-
-      setApiToken(resolvedToken);
-      const masked = resolvedToken.length > 8 
-        ? `${'*'.repeat(resolvedToken.length - 4)}${resolvedToken.slice(-4)}` 
-        : '****';
-      addAlert(`Token resolved from ${tokenSource}. Using: ${masked}`, 'info');
-=======
-      // Use API token from settings or localStorage, or default demo token
-      let token = connectionSettings.apiToken || localStorage.getItem('deriv_api_token') || '';
-      
-      if (!token) {
-        // Connect without auth token for demo/public data
-        addAlert('Connecting with demo account (no API token)...', 'info');
-      } else {
-        // Save token to localStorage for future use
-        localStorage.setItem('deriv_api_token', token);
-        setApiToken(token);
-        addAlert('Connecting with API token...', 'info');
-      }
->>>>>>> 8819a847
-
+        const token = connectionSettings.apiToken || localStorage.getItem('deriv_api_token') || '';
+        if (token) {
+          resolvedToken = token;
+          tokenSource = connectionSettings.apiToken ? 'settings' : 'localStorage';
+          localStorage.setItem('deriv_api_token', token);
+        }
+      }
+
+      // 3. Demo mode
+      if (!resolvedToken) {
+        addAlert('⚠️ No API token found. Connecting in demo mode...', 'warning');
+      }
+
+      // Save + mask token
+      if (resolvedToken) {
+        setApiToken(resolvedToken);
+        const masked = resolvedToken.length > 8
+          ? `${'*'.repeat(resolvedToken.length - 4)}${resolvedToken.slice(-4)}`
+          : '****';
+        addAlert(`Using API token from ${tokenSource}: ${masked}`, 'info');
+      }
+
+      // Start WebSocket
       addAlert('Connecting to Deriv WebSocket...', 'info');
       const wsUrl = `wss://ws.derivws.com/websockets/v3?app_id=${connectionSettings.appId}`;
       socketRef.current = new WebSocket(wsUrl);
 
       socketRef.current.onopen = () => {
-        addAlert('WebSocket open. Authenticating...', 'info');
-        socketRef.current.send(JSON.stringify({ authorize: resolvedToken }));
+        addAlert('WebSocket open.', 'info');
+        if (resolvedToken) {
+          socketRef.current?.send(JSON.stringify({ authorize: resolvedToken }));
+        } else {
+          socketRef.current?.send(JSON.stringify({ active_symbols: 'full', product_type: 'basic' }));
+        }
       };
 
       socketRef.current.onmessage = (event) => {
@@ -328,48 +330,28 @@
         }
 
         if (data.msg_type === 'authorize') {
-          if (data.error) {
-            addAlert(`Authorization failed: ${data.error.message}`, 'error');
-            return;
-          }
-          addAlert('Authorization successful. Fetching active symbols...', 'success');
+          addAlert('Authorization successful. Fetching symbols...', 'success');
           setIsConnected(true);
-          if (socketRef.current?.readyState === WebSocket.OPEN) {
-            socketRef.current.send(JSON.stringify({ active_symbols: 'full', product_type: 'basic' }));
-          }
+          socketRef.current?.send(JSON.stringify({ active_symbols: 'full', product_type: 'basic' }));
         } else if (data.msg_type === 'active_symbols') {
           const allSymbols = data.active_symbols || [];
-          addAlert(`Received ${allSymbols.length} symbols.`, 'info');
-
           const indicesInfo = allSymbols
-            .filter(symbol => symbol.market === 'synthetic_index' && symbol.symbol.startsWith('R_'))
-            .map(symbol => ({ symbol: symbol.symbol, pip_size: symbol.pip }));
-
-          addAlert(`Found ${indicesInfo.length} Volatility indices.`, 'info');
-
-          if (indicesInfo.length === 0) {
-            addAlert('No volatility indices (R_ symbols) found. Check account permissions.', 'error');
-            return;
-          }
-
-          const validIndices = indicesInfo.filter(info => typeof info.pip_size === 'number');
-          addAlert(`${validIndices.length} indices have valid pip size. Subscribing...`, 'info');
-
-          const indices = validIndices.map(info => info.symbol);
-          setVolatilityIndices(indices);
-
-          symbolPipSizesRef.current = validIndices.reduce((acc, info) => {
-            acc[info.symbol] = info.pip_size;
+            .filter((s: any) => s.market === 'synthetic_index' && s.symbol.startsWith('R_'))
+            .map((s: any) => ({ symbol: s.symbol, pip_size: s.pip }));
+
+          setVolatilityIndices(indicesInfo.map(i => i.symbol));
+          symbolPipSizesRef.current = indicesInfo.reduce((acc: any, i: any) => {
+            acc[i.symbol] = i.pip_size;
             return acc;
           }, {});
 
-          indices.forEach((vol, index) => {
+          indicesInfo.forEach((vol: any, index: number) => {
             setTimeout(() => {
-              if (socketRef.current?.readyState === WebSocket.OPEN) {
-                socketRef.current.send(JSON.stringify({ ticks: vol, subscribe: 1 }));
-              }
+              socketRef.current?.send(JSON.stringify({ ticks: vol.symbol, subscribe: 1 }));
             }, index * 100);
           });
+
+          addAlert(`Subscribed to ${indicesInfo.length} volatility indices.`, 'info');
         } else if (data.msg_type === 'tick') {
           processTick(data.tick);
         }
@@ -377,19 +359,19 @@
 
       socketRef.current.onclose = () => {
         setIsConnected(false);
-        addAlert('WebSocket connection closed. Reconnecting...', 'warning');
+        addAlert('WebSocket closed. Reconnecting...', 'warning');
         reconnectTimeoutRef.current = setTimeout(connect, reconnectDelay);
       };
 
       socketRef.current.onerror = (error) => {
-        addAlert('WebSocket error.', 'error');
+        addAlert('WebSocket error occurred.', 'error');
         console.error('WebSocket error:', error);
       };
 
-    } catch (error) {
+    } catch (error: any) {
       addAlert(`Connection failed: ${error.message}`, 'error');
     }
-  }, [connectionSettings.appId, reconnectDelay, addAlert, processTick]);
+  }, [connectionSettings.apiToken, connectionSettings.appId, reconnectDelay, addAlert, processTick]);
 
   const disconnect = useCallback(() => {
     if (reconnectTimeoutRef.current) clearTimeout(reconnectTimeoutRef.current);
